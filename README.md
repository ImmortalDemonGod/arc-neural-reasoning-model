# GPT-2 ARC Neural Reasoning Model

![CI Tests](https://github.com/ImmortalDemonGod/arc-neural-reasoning-model/actions/workflows/test.yml/badge.svg)

This project implements a neural reasoning model based on the GPT-2 architecture to solve tasks from the Abstraction and Reasoning Corpus (ARC) challenge.

## Features

- **Data Handling**: Utilizes a custom `ARCDataset` class for handling and preprocessing ARC data.
- **Model Architecture**: Implements a `GPT2ARC` model leveraging the pre-trained GPT-2 architecture.
- **Training**: Includes a `train.py` script for training the model using PyTorch Lightning, with support for logging, checkpointing, and hyperparameter tuning via Optuna.
- **Evaluation**: Provides an `evaluate.py` script to assess the trained model on test datasets.
- **Hyperparameter Optimization**: Offers an `optimize_hyperparameters.py` script to automate the search for optimal hyperparameter configurations using Optuna.
- **Testing**: Comprehensive test suite using `pytest` to ensure model and data integrity.
- **Experiment Tracking**: Integrates experiment tracking and results collection mechanisms for better experiment management.

## Installation

Clone the repository and install the required packages:

```bash
git clone https://github.com/yourusername/arc-neural-reasoning-model.git
cd arc-neural-reasoning-model
pip install -e .
```

**Note**: If you plan to use experiment tracking with Weights & Biases (W&B), ensure you have a W&B account and have logged in:

```bash
wandb login
```

For development, install the extra dependencies:

```bash
pip install -e ".[dev]"
```

## Usage

### Training the Model

The `train.py` script is the main entry point for training the GPT-2 ARC Neural Reasoning Model. It leverages PyTorch Lightning for streamlined training, incorporates hyperparameter tuning with Optuna, and integrates experiment tracking and result collection.

#### **Prerequisites**

- Ensure you have the necessary data available. You can use the standard ARC dataset or synthetic data.

#### **Basic Training Command**

Run the training loop for a specified number of epochs with default hyperparameters:

```bash
python src/training/train.py --max-epochs 10
```

#### **Common Command-Line Arguments**

- `--use-optuna`: Enable loading the best hyperparameters from an Optuna study.
- `--optuna-study-name`: Name of the Optuna study to load (default: `gpt2_arc_optimization`).
- `--optuna-storage`: Storage URL for the Optuna study (default: `sqlite:///optuna_results.db`).
- `--n-embd`: Embedding dimension (default: `64`).
- `--n-head`: Number of attention heads (default: `4`).
- `--n-layer`: Number of transformer layers (default: `4`).
- `--batch-size`: Batch size for training (default: `16`).
- `--learning-rate`: Learning rate (default: `1e-4`).
- `--max-epochs`: **(Required)** Maximum number of training epochs.
- `--use-gpu`: Utilize GPU for training if available.
- `--no-logging`: Disable logging.
- `--no-checkpointing`: Disable model checkpointing.
- `--no-progress-bar`: Disable progress bar during training.
- `--fast-dev-run`: Execute a fast development test run.
- `--model_checkpoint`: Path to a model checkpoint to resume training.
- `--project`: W&B project name for experiment tracking (default: `gpt2-arc`).
- `--results-dir`: Directory to save results (default: `./results`).
- `--run-name`: Name of the run for saving results (default: `default_run`).
- `--use-synthetic-data`: Use synthetic data for training.
- `--synthetic-data-path`: Path to the synthetic data directory.
- `--log-level`: Logging level (default: `INFO`).

#### **Example Commands**

1. **Training with Optuna Hyperparameters**

    ```bash
    python src/training/train.py --max-epochs 20 --use-optuna --optuna-study-name my_study --optuna-storage sqlite:///my_optuna.db
    ```

2. **Training with Synthetic Data and GPU**

    ```bash
    python src/training/train.py --max-epochs 15 --use-synthetic-data --synthetic-data-path path/to/synthetic_data --use-gpu
    ```

3. **Resuming Training from a Checkpoint**

    ```bash
    python src/training/train.py --max-epochs 25 --model_checkpoint path/to/checkpoint.ckpt
    ```

#### **Best Practices**

- **Start with Default Settings**: Begin with default configurations to ensure the setup is correct.
- **Use Virtual Environments**: Manage dependencies using virtual environments to avoid conflicts.
    ```bash
    python -m venv env
    source env/bin/activate
    ```
- **Monitor Training with TensorBoard**: Launch TensorBoard to visualize training progress.
    ```bash
    tensorboard --logdir=runs
    ```
- **Experiment with Hyperparameters**: Utilize Optuna for hyperparameter tuning to optimize model performance.
- **Leverage Checkpointing**: Enable checkpointing to save model states and resume training if interrupted.
- **Handle Resources Appropriately**: Ensure GPU resources are available and adjust `batch-size` based on GPU memory.

### Evaluating the Model

The `evaluate.py` script assesses the performance of the GPT-2 ARC Neural Reasoning Model on a test dataset from the Abstraction and Reasoning Corpus (ARC).

#### **Prerequisites**

- **Model Checkpoint**: Ensure you have a trained model checkpoint file (`.ckpt`).
- **Test Data**: Access to the ARC test dataset compatible with the `ARCDataset` class.
- **Weights & Biases (W&B)**: *(Optional)* For experiment tracking, ensure you have a W&B account and have logged in using `wandb login`.

#### **Basic Evaluation Command**

Run the following command to evaluate the model:

```bash
python src/evaluate.py --model_checkpoint path/to/model_checkpoint.ckpt --batch_size 32
```

#### **Common Command-Line Arguments**

- `--model_checkpoint` (**Required**): Path to the model checkpoint file.
- `--batch_size`: Batch size for evaluation (default: `32`).
- `--output_dir`: Directory to save evaluation results (default: `./evaluation_results`).
- `--log-level`: Logging level (`DEBUG`, `INFO`, etc.; default: `INFO`).
- `--wandb_project`: W&B project name for experiment tracking (default: `arc-evaluation`).
- `--wandb_run_name`: W&B run name *(optional)*.

#### **Example Command**

```bash
python src/evaluate.py \
  --model_checkpoint path/to/model_checkpoint.ckpt \
  --batch_size 64 \
  --output_dir ./my_eval_results \
  --log-level DEBUG \
  --wandb_project my_project \
  --wandb_run_name evaluation_run_01
```

#### **Best Practices**

- **Consistent Environment**: Use the same Python environment and dependencies as used during training to ensure compatibility.
- **Verify Checkpoint Integrity**: Ensure the model checkpoint is not corrupted and matches the model architecture.
- **Utilize W&B for Tracking**: Leverage W&B to monitor evaluation metrics in real-time and maintain experiment logs.
- **Organize Evaluation Results**: Structure your `output_dir` to systematically store and access evaluation results for easy reference.

### Hyperparameter Optimization

The `optimize_hyperparameters.py` script automates the search for optimal hyperparameter configurations using Optuna, enhancing the model's performance by systematically exploring different hyperparameter combinations.

#### **Prerequisites**

- **Python Environment**: Python 3.7 or higher.
- **Dependencies**: Ensure all required packages are installed.
    ```bash
    pip install -e .
    pip install -e ".[dev]"
    ```
- **Data Availability**: Access to the ARC dataset or synthetic data.
- **Hardware Requirements**: A CUDA-compatible GPU is recommended for faster optimization.

#### **Basic Optimization Command**

Run the hyperparameter optimization loop with default settings:

```bash
python src/optimize_hyperparameters.py --n_trials 50
```

#### **Common Command-Line Arguments**

- `--n_trials`: Number of trials for optimization (default: `10`).
- `--storage`: Storage path for Optuna results (default: `sqlite:///optuna_results.db`).
- `--n_jobs`: Number of parallel jobs (default: `-1` for all available cores).
- `--n_embd_min`: Minimum embedding dimension (default: `64`).
- `--n_embd_max`: Maximum embedding dimension (default: `256`).
- `--n_head_min`: Minimum number of attention heads (default: `2`).
- `--n_head_max`: Maximum number of attention heads (default: `16`).
- `--n_head_exp_min`: Minimum exponent for `n_head` (2^x) (default: `1`).
- `--n_head_exp_max`: Maximum exponent for `n_head` (2^x) (default: `3`).
- `--n_embd_multiplier_min`: Minimum multiplier for `n_embd` (default: `16`).
- `--n_embd_multiplier_max`: Maximum multiplier for `n_embd` (default: `128`).
- `--n_layer_min`: Minimum number of transformer layers (default: `12`).
- `--n_layer_max`: Maximum number of transformer layers (default: `48`).
- `--batch_size_min`: Minimum batch size (default: `64`).
- `--batch_size_max`: Maximum batch size (default: `256`).
- `--learning_rate_min`: Minimum learning rate (default: `1e-5`).
- `--learning_rate_max`: Maximum learning rate (default: `1e-2`).
- `--max_epochs_min`: Minimum number of training epochs (default: `1`).
- `--max_epochs_max`: Maximum number of training epochs (default: `20`).

#### **Example Command**

```bash
python src/optimize_hyperparameters.py \
  --n_trials 50 \
  --storage sqlite:///optuna_results.db \
  --n_jobs 4 \
  --n_embd_min 64 \
  --n_embd_max 256 \
  --n_head_min 2 \
  --n_head_max 16 \
  --n_head_exp_min 1 \
  --n_head_exp_max 3 \
  --n_embd_multiplier_min 16 \
  --n_embd_multiplier_max 128 \
  --n_layer_min 12 \
  --n_layer_max 48 \
  --batch_size_min 64 \
  --batch_size_max 256 \
  --learning_rate_min 1e-5 \
  --learning_rate_max 1e-2 \
  --max_epochs_min 1 \
  --max_epochs_max 20
```

#### **Best Practices**

- **Start with Reasonable Boundaries**: Define hyperparameter ranges that are neither too narrow nor too broad.
- **Monitor Resource Usage**: Ensure sufficient computational resources, especially GPU memory.
- **Leverage Parallelism**: Utilize multiple CPU cores (`--n_jobs`) to expedite the optimization process.
- **Analyze Trial Progress**: Regularly check Optuna's dashboard or logs to track optimization progress.
- **Save and Reuse Studies**: Use the `--storage` argument to save optimization progress for future analysis or continuation.
- **Incorporate Early Stopping**: Utilize the built-in pruning mechanism to terminate unpromising trials early, saving computational resources.

## Running Tests

To run the tests, use the following command:

```bash
pytest -v
```

This will run all tests and display the results, including test coverage.

## Contributing

<<<<<<< HEAD
## Contributing

We welcome contributions! Follow these guidelines to help us improve the project:

1. **Fork the Repository**  
   Click the "Fork" button at the top of this repository to create your own copy.

2. **Clone Your Fork**  
   ```bash
   git clone https://github.com/your-username/arc-neural-reasoning-model.git
   cd arc-neural-reasoning-model
   ```

3. **Create a New Branch**  
=======
We **welcome contributions** to the ARC Neural Reasoning Model! By participating in this project, you agree to abide by our [Code of Conduct](CODE_OF_CONDUCT.md). Below are some guidelines to help you contribute effectively:

### How to Contribute

1. **Fork the Repository**

   Click the "Fork" button at the top right corner of the repository page to create your own fork of the project.

2. **Clone Your Fork**

   ```bash
   git clone https://github.com/yourusername/arc-neural-reasoning-model.git
   cd arc-neural-reasoning-model
   ```

3. **Create a New Branch**

   Before making any changes, create a new branch to keep your work organized:

>>>>>>> 4163f65f
   ```bash
   git checkout -b feature/your-feature-name
   ```

<<<<<<< HEAD
4. **Make Your Changes Using `aider`**  
   To simplify modifications, use `aider` to describe your intended changes in natural language:
   ```bash
   aider --weak-model gpt-4o-mini --auto-lint --model o1-mini --architect --editor-model gpt-4o --pretty
   ```
   Follow the prompts to specify your changes, and `aider` will assist in implementing them.

5. **Commit Your Changes**  
   ```bash
   git add .
   git commit -m "Describe your changes here"
   ```

6. **Push to Your Fork**  
=======
4. **Implement Your Changes**

   Develop your feature or fix relevant issues. Ensure that your code adheres to the project's coding standards.

5. **Use Aider for Code Quality**

   To maintain consistent code quality and formatting, utilize the **aider** tool before committing your changes. Run the following command:

   ```bash
   aider --weak-model gpt-4o-mini --auto-lint --model o1-mini --architect --editor-model gpt-4o --pretty
   ```

   This command will automatically lint and format your code, ensuring it meets the project's standards.

6. **Commit Your Changes**

   After ensuring your code is properly formatted and tested, commit your changes with a descriptive message:

   ```bash
   git add .
   git commit -m "Add feature: your-feature-name"
   ```

7. **Push to Your Fork**

   Push your changes to your forked repository:

>>>>>>> 4163f65f
   ```bash
   git push origin feature/your-feature-name
   ```

<<<<<<< HEAD
7. **Open a Pull Request**  
   Go to the original repository and click "Compare & pull request". Provide a clear description of your changes and the problem they address.

**Guidelines:**
- Follow the [PEP 8](https://pep8.org/) coding style.
- Write clear and concise commit messages.
- Include documentation updates if your changes affect usage or functionality.
- Respect the project's code of conduct.

Thank you for contributing to the ARC Neural Reasoning Model!

=======
8. **Create a Pull Request**

   Navigate to the original repository and click on "Compare & pull request" to submit your changes for review. Provide a clear description of the changes you made and the reasons behind them.

### Guidelines for Contributions

- **Follow Coding Standards**: Ensure that your code follows the project's coding conventions and style guides.
- **Write Clear Commit Messages**: Use descriptive commit messages that explain the purpose of the changes.
- **Include Tests**: If applicable, add tests to cover your changes and ensure functionality remains intact.
- **Documentation**: Update or add documentation if your changes introduce new features or alter existing ones.
- **Be Respectful and Constructive**: Engage with other contributors respectfully and provide constructive feedback during code reviews.

### Reporting Issues

If you encounter any bugs or have feature requests, please open an issue on the [GitHub Issues Page](https://github.com/yourusername/arc-neural-reasoning-model/issues). Provide a clear and descriptive title along with as much detail as possible to help maintainers understand and address the issue.

### Code of Conduct

Please make sure to read and follow our [Code of Conduct](CODE_OF_CONDUCT.md) to ensure a welcoming and respectful environment for all contributors.
>>>>>>> 4163f65f

## License

This project is licensed under the MIT License - see the [LICENSE](LICENSE) file for details.
<|MERGE_RESOLUTION|>--- conflicted
+++ resolved
@@ -251,127 +251,9 @@
 
 ## Contributing
 
-<<<<<<< HEAD
-## Contributing
-
-We welcome contributions! Follow these guidelines to help us improve the project:
-
-1. **Fork the Repository**  
-   Click the "Fork" button at the top of this repository to create your own copy.
-
-2. **Clone Your Fork**  
-   ```bash
-   git clone https://github.com/your-username/arc-neural-reasoning-model.git
-   cd arc-neural-reasoning-model
-   ```
-
-3. **Create a New Branch**  
-=======
-We **welcome contributions** to the ARC Neural Reasoning Model! By participating in this project, you agree to abide by our [Code of Conduct](CODE_OF_CONDUCT.md). Below are some guidelines to help you contribute effectively:
-
-### How to Contribute
-
-1. **Fork the Repository**
-
-   Click the "Fork" button at the top right corner of the repository page to create your own fork of the project.
-
-2. **Clone Your Fork**
-
-   ```bash
-   git clone https://github.com/yourusername/arc-neural-reasoning-model.git
-   cd arc-neural-reasoning-model
-   ```
-
-3. **Create a New Branch**
-
-   Before making any changes, create a new branch to keep your work organized:
-
->>>>>>> 4163f65f
-   ```bash
-   git checkout -b feature/your-feature-name
-   ```
-
-<<<<<<< HEAD
-4. **Make Your Changes Using `aider`**  
-   To simplify modifications, use `aider` to describe your intended changes in natural language:
-   ```bash
-   aider --weak-model gpt-4o-mini --auto-lint --model o1-mini --architect --editor-model gpt-4o --pretty
-   ```
-   Follow the prompts to specify your changes, and `aider` will assist in implementing them.
-
-5. **Commit Your Changes**  
-   ```bash
-   git add .
-   git commit -m "Describe your changes here"
-   ```
-
-6. **Push to Your Fork**  
-=======
-4. **Implement Your Changes**
-
-   Develop your feature or fix relevant issues. Ensure that your code adheres to the project's coding standards.
-
-5. **Use Aider for Code Quality**
-
-   To maintain consistent code quality and formatting, utilize the **aider** tool before committing your changes. Run the following command:
-
-   ```bash
-   aider --weak-model gpt-4o-mini --auto-lint --model o1-mini --architect --editor-model gpt-4o --pretty
-   ```
-
-   This command will automatically lint and format your code, ensuring it meets the project's standards.
-
-6. **Commit Your Changes**
-
-   After ensuring your code is properly formatted and tested, commit your changes with a descriptive message:
-
-   ```bash
-   git add .
-   git commit -m "Add feature: your-feature-name"
-   ```
-
-7. **Push to Your Fork**
-
-   Push your changes to your forked repository:
-
->>>>>>> 4163f65f
-   ```bash
-   git push origin feature/your-feature-name
-   ```
-
-<<<<<<< HEAD
-7. **Open a Pull Request**  
-   Go to the original repository and click "Compare & pull request". Provide a clear description of your changes and the problem they address.
-
-**Guidelines:**
-- Follow the [PEP 8](https://pep8.org/) coding style.
-- Write clear and concise commit messages.
-- Include documentation updates if your changes affect usage or functionality.
-- Respect the project's code of conduct.
-
-Thank you for contributing to the ARC Neural Reasoning Model!
-
-=======
-8. **Create a Pull Request**
-
-   Navigate to the original repository and click on "Compare & pull request" to submit your changes for review. Provide a clear description of the changes you made and the reasons behind them.
-
-### Guidelines for Contributions
-
-- **Follow Coding Standards**: Ensure that your code follows the project's coding conventions and style guides.
-- **Write Clear Commit Messages**: Use descriptive commit messages that explain the purpose of the changes.
-- **Include Tests**: If applicable, add tests to cover your changes and ensure functionality remains intact.
-- **Documentation**: Update or add documentation if your changes introduce new features or alter existing ones.
-- **Be Respectful and Constructive**: Engage with other contributors respectfully and provide constructive feedback during code reviews.
-
-### Reporting Issues
-
-If you encounter any bugs or have feature requests, please open an issue on the [GitHub Issues Page](https://github.com/yourusername/arc-neural-reasoning-model/issues). Provide a clear and descriptive title along with as much detail as possible to help maintainers understand and address the issue.
-
-### Code of Conduct
-
-Please make sure to read and follow our [Code of Conduct](CODE_OF_CONDUCT.md) to ensure a welcoming and respectful environment for all contributors.
->>>>>>> 4163f65f
+[Add contribution guidelines here]
+
+aider --weak-model gpt-4o-mini --auto-lint --model o1-mini --architect  --editor-model gpt-4o --pretty
 
 ## License
 
