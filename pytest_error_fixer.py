--- conflicted
+++ resolved
@@ -5,12 +5,8 @@
 from collections import defaultdict
 import json
 import os
-<<<<<<< HEAD
 import uuid
 from typing import List, Dict, Any, Tuple, Optional
-=======
-from typing import List, Dict, Any
->>>>>>> 76901a43
 from aider.coders import Coder
 from aider.models import Model
 from aider.io import InputOutput
@@ -19,14 +15,9 @@
 
 load_dotenv()  # This loads the variables from .env
 
-<<<<<<< HEAD
 logging.basicConfig(level=logging.DEBUG, format='%(asctime)s - %(levelname)s - %(message)s', filename='pytest_error_fixer.log', filemode='a')
 
 print("DEBUG: Imported all necessary modules")
-=======
-logging.basicConfig(level=logging.DEBUG, format='%(asctime)s - %(levelname)s - %(message)s')
-logger = logging.getLogger(__name__)
->>>>>>> 76901a43
 
 class PytestErrorFixer:
     def __init__(self, project_dir, max_retries=3, progress_log="progress_log.json", initial_temperature=0.4, temperature_increment=0.1, args=None):
@@ -638,18 +629,9 @@
             logging.debug(f"Extracted file paths for {file_path}: {error_file_paths}")
         return error_file_paths
 
-<<<<<<< HEAD
     async def fix_error(self, error: Dict[str, Any], file_path: str) -> Tuple[str, str, str, str]:
         """
         Attempt to fix a specific error in a file and return the results.
-=======
-    def fix_error(self, error: Dict[str, Any], file_path: str) -> bool:
-        print(f"DEBUG: Attempting to fix error in {file_path}: {error['function']}")
-
-        error_branch = f"fix-{file_path.replace('/', '-')}-{error['function']}"
-        self.create_branch(error_branch)
-        logging.info(f"Attempting to fix error in {file_path}: {error['function']}")
->>>>>>> 76901a43
 
         Parameters:
         - error (Dict[str, Any]): The error details.
@@ -751,17 +733,7 @@
                     print(f"DEBUG: Passed: {test_results['passed']}, Failed: {test_results['failed']}, Warnings: {test_results['warnings']}")
                     print(f"DEBUG: Full test output:\n{stdout}")
                     self.log_progress("fixed", error, file_path, all_relevant_files, changes, temperature)
-<<<<<<< HEAD
                     return branch_name, "\n".join(all_ai_responses), stdout, stderr
-=======
-                    self.commit_changes(f"Fix {error['function']} in {file_path}")
-                    self.successful_fixes.append({
-                        'branch': error_branch,
-                        'file': error['test_file'],
-                        'function': error['function']
-                    })
-                    return True
->>>>>>> 76901a43
                 else:
                     print(f"DEBUG: Tests still failing for {error['function']} in {file_path}")
                     print(f"DEBUG: Passed: {test_results['passed']}, Failed: {test_results['failed']}, Warnings: {test_results['warnings']}")
@@ -782,14 +754,8 @@
                 # Log the exception
                 self.log_progress("exception", error, file_path, all_relevant_files, str(e), temperature)
 
-<<<<<<< HEAD
         print(f"DEBUG: All fix attempts completed for {error['function']} in {file_path}")
         return branch_name, "\n".join(all_ai_responses), stdout, stderr
-=======
-        logging.warning(f"Failed to fix after {self.max_retries} attempts: {file_path} - {error['function']}")
-        self.delete_branch(error_branch)
-        return False
->>>>>>> 76901a43
 
     def merge_successful_fixes(self):
         logger.info("Starting merge of successful fixes")
@@ -986,15 +952,10 @@
         - error (Dict[str, Any]): The error details.
         - file_path (str): The path to the file containing the error.
 
-<<<<<<< HEAD
         Returns:
         - bool: True if the error was fixed, False otherwise.
         """
         print(f"DEBUG: Starting debug_fix_single_error for {error['function']} in {file_path}")
-=======
-    def debug_fix_single_error(self, error, file_path):
-        logger.debug(f"Starting debug_fix_single_error for {error['function']} in {file_path}")
->>>>>>> 76901a43
 
         # Extract relevant files for this specific error
         error_dict = {file_path: [error]}
@@ -1062,13 +1023,9 @@
             debug_coder.run(combined_prompt)
             logger.debug("AI model suggested changes. Applying changes...")
         except Exception as e:
-<<<<<<< HEAD
             print(f"DEBUG: Error while applying changes: {str(e)}")
             # Optionally log the failed attempt
             self.log_progress("failed", error, file_path, all_relevant_files, "No changes", 0.0)
-=======
-            logger.error(f"Error while applying changes: {str(e)}")
->>>>>>> 76901a43
             return False
 
         # Run the test again to check if it's fixed
@@ -1082,13 +1039,9 @@
         logger.debug(result.stderr)
 
         if "PASSED" in result.stdout:
-<<<<<<< HEAD
             print(f"DEBUG: Fixed: {file_path} - {error['function']}")
             # Log the successful fix
             self.log_progress("fixed", error, file_path, all_relevant_files, "Changes applied", 0.0)
-=======
-            logger.info(f"Fixed: {file_path} - {error['function']}")
->>>>>>> 76901a43
             return True
         else:
             logger.warning(f"Failed to fix: {file_path} - {error['function']}")
@@ -1239,7 +1192,6 @@
                 if args and args.debug_single_error:
                     branch, ai_responses, stdout, stderr = await self.debug_fix_single_error(error, file_path)
                 else:
-<<<<<<< HEAD
                     branch, ai_responses, stdout, stderr = await self.fix_error(error, file_path)
                 
                 # Verify the fix
@@ -1269,31 +1221,6 @@
         
         # Replace the existing fix report generation with the new method
         self.generate_fix_report(successful_fixes, failed_fixes)
-=======
-                    failed_errors.append(f"{file_path} - {error['function']}")
-
-        logging.info("Error fixing completed.")
-
-        if fixed_errors:
-            logging.info("Fixed errors:")
-            for error in fixed_errors:
-                logging.info(f"- {error}")
-
-        if failed_errors:
-            logging.warning("Failed to fix errors:")
-            for error in failed_errors:
-                logging.warning(f"- {error}")
-
-        self.merge_successful_fixes()
-        self.run_final_verification()
-
-        logging.info("Re-running full test suite to verify fixes...")
-        for test_file in self.discover_test_files():
-            stdout, stderr = self.run_test(test_file)
-            logging.info(f"Final test results for {test_file}:")
-            logging.info(stdout)
-            logging.info(stderr)
->>>>>>> 76901a43
 
         logging.info("Error fixing and verification completed.")
         
